/**
 * ******************************************************************************
 * Copyright (c) {2021} The original author or authors
 *
 * All rights reserved. This program and the accompanying materials are made 
 * available under the terms of the Eclipse Public License 2.0 which is available 
 * at http://www.eclipse.org/legal/epl-2.0, or the Apache License, Version 2.0
 * which is available at https://www.apache.org/licenses/LICENSE-2.0.
 *
 * SPDX-License-Identifier: Apache-2.0 OR EPL-2.0
 ********************************************************************************/

package de.iip_ecosphere.platform.ecsRuntime.docker;

import java.io.BufferedReader;
import java.io.IOException;
import java.io.InputStreamReader;
import java.net.URI;
<<<<<<< HEAD
import java.util.ArrayList;
import java.util.Collection;
import java.util.HashMap;
import java.util.HashSet;
import java.util.List;
import java.util.Set;
=======
>>>>>>> f1adbb87
import java.util.concurrent.ExecutionException;
import java.util.regex.Matcher;
import java.util.regex.Pattern;

import com.github.dockerjava.api.DockerClient;
import com.github.dockerjava.core.DefaultDockerClientConfig;
import com.github.dockerjava.core.DockerClientConfig;
import com.github.dockerjava.core.DockerClientImpl;
import com.github.dockerjava.httpclient5.ApacheDockerHttpClient;
import com.github.dockerjava.transport.DockerHttpClient;

import de.iip_ecosphere.platform.ecsRuntime.AbstractContainerManager;
import de.iip_ecosphere.platform.ecsRuntime.ContainerManager;
import de.iip_ecosphere.platform.ecsRuntime.ContainerState;
import de.iip_ecosphere.platform.ecsRuntime.EcsFactoryDescriptor;
import de.iip_ecosphere.platform.services.Version;

/**
 * Implements a docker-based container manager for IIP-Ecosphere.
 * 
 * @author Monika Staciwa, SSE
 */
public class DockerContainerManager extends AbstractContainerManager<DockerContainerDescriptor> {

    // Docker daemon listens for Docker Engine API on three different types of Socket: unix, tcp and fd.
    private static String dockerhost = "unix:///var/run/docker.sock";

    // don't change name of outer/inner class
    // TODO upon start, scan file-system for containers and add them automatically if applicable
    
    /**
     * Implements the factory descriptor for hooking the Docker container manager 
     * into the ECS factory.
     * 
     * @author Holger Eichelberger, SSE
     */
    public static class FactoryDescriptor implements EcsFactoryDescriptor {

        @Override
        public ContainerManager createContainerManagerInstance() {
            return new DockerContainerManager();
        }
        
    }
    
    @Override
    public String addContainer(URI location) throws ExecutionException {
        return null; // TODO implement, use super.addContainer(id, descriptor)
    }
    
    /**
     * Configures a Docker Client.
     * 
     * @return DockerClient
     */
    public DockerClient getDockerClient() {
        DockerClientConfig standardConfig = DefaultDockerClientConfig.createDefaultConfigBuilder()
                .withDockerHost(dockerhost).build(); 
        DockerHttpClient httpClient = new ApacheDockerHttpClient.Builder()
                .dockerHost(standardConfig.getDockerHost())
                .sslConfig(standardConfig.getSSLConfig())
                .build();
        DockerClient dockerClient = DockerClientImpl.getInstance(standardConfig, httpClient);
        return dockerClient;
    }
    
    @Override
    public void startContainer(String id) throws ExecutionException {
        DockerClient dockerClient = getDockerClient();     
        dockerClient.startContainerCmd(id).exec();
        setState(getContainer(id, "id", "start"), ContainerState.DEPLOYED);
    }

    @Override
    public void stopContainer(String id) throws ExecutionException {
        DockerClient dockerClient = getDockerClient();     
        dockerClient.stopContainerCmd(id).exec();     
        setState(getContainer(id, "id", "stop"), ContainerState.STOPPED);
    }

    @Override
    public void migrateContainer(String id, String resourceId) throws ExecutionException {
        // TODO implement, use super.migrateContainer
        // TODO must change host value in AAS!
    }

    @Override
    public void undeployContainer(String id) throws ExecutionException {
<<<<<<< HEAD
        DockerClient dockerClient = getDockerClient();
=======
        super.undeployContainer(id);
        DockerClient dockerClient = getDockerClient();     
>>>>>>> f1adbb87
        dockerClient.removeContainerCmd(id).exec();          
        setState(getContainer(id, "id", "undeploy"), ContainerState.UNKNOWN);
    }

    @Override
    public void updateContainer(String id, URI location) throws ExecutionException {
        // TODO implement        
    }

    @Override
<<<<<<< HEAD
    public ContainerState getState(String id) {
        List<DockerContainerDescriptor> containers = (List<DockerContainerDescriptor>) this.getContainers();
        for (DockerContainerDescriptor container : containers) {
            String containerId = container.getId();
            if (containerId.equals(id)) {
                return container.getState();
            }
        }
        return null;
    }

    @Override
    public Set<String> getIds() {
        Set<String> ids = new HashSet<String>();
        List<DockerContainerDescriptor> containers = (List<DockerContainerDescriptor>) this.getContainers();
        for (DockerContainerDescriptor container : containers) {
            ids.add(container.getId());
        }
        return ids;
    }
    
    /**
     * Converts Docker's state of container (string) into a ContainerState.
     * 
     * @param dockerState Docker's status of container
     * @return state ContainerState
     */
    public static ContainerState convertDockerContainerState(String dockerState) {
        // Getting the first word in string - name of the state.
        String[] listOfWords = dockerState.split(" ");
        String dockerStateName = "";
        for (String word : listOfWords) {
            if (!word.equals("")) {
                dockerStateName = word;
                break;
            }
        }
        // Matching docker's state with IIP-Ecosphere platform's state.
        ContainerState state;
        switch(dockerStateName) {
        case "Up":
            state = ContainerState.AVAILABLE;
            break;
        case "Exited":
            state = ContainerState.STOPPED;
            break;
        case "Created":
            state = ContainerState.DEPLOYED;
            break;
        default :
            state = ContainerState.UNKOWN;
            break;
        }
        return state;
    }
    
    @Override
    public Collection<? extends ContainerDescriptor> getContainers() {
        List<DockerContainerDescriptor> containers = new ArrayList<DockerContainerDescriptor>();
        
        Runtime rt = Runtime.getRuntime();
        String command = "docker container ls -a";
        try {
            Process proc = rt.exec(command);
            BufferedReader stdInput = new BufferedReader(new 
                 InputStreamReader(proc.getInputStream()));

            BufferedReader stdError = new BufferedReader(new 
                 InputStreamReader(proc.getErrorStream()));
            
            // Read the output from the command
            String line = null;
            while (true) {
                line = stdInput.readLine();
                if (line == null) {
                    break;
                }
                
                // Output to parse:
                // CONTAINER ID        IMAGE                    COMMAND                  CREATED             STATUS    
                // 8f6983acd81a        arvindr226/alpine-ssh    "/usr/sbin/sshd -D"      3 weeks ago         Up 3 secon
                
                // Skipping the header
                if (line.substring(0, 12).equals("CONTAINER ID")) {
                    continue;
                }
                int lineLength = line.length();
                String id = line.substring(0, 12).trim();
                String dockerState = line.substring(90, 117).trim();
                ContainerState state = convertDockerContainerState(dockerState);
                String conName = line.substring(138, lineLength).trim();
                Version version = new Version("1.0"); // TODO using default version for now
                
                DockerContainerDescriptor containerDescriptor = new DockerContainerDescriptor(id, conName, version);
                containerDescriptor.setState(state);
                containers.add(containerDescriptor);
                    
            }
            // Read any errors from the attempted command
            while ((line = stdError.readLine()) != null) {
                System.out.println(line);
            }
        } catch (IOException e) {
            System.out.println(e);
        }
        return containers;
    }

    @Override
    public ContainerDescriptor getContainer(String id) {
        List<DockerContainerDescriptor> containers = (List<DockerContainerDescriptor>) this.getContainers();
        int containerNumber = containers.size();
        for (int i = 0; i < containerNumber; i++) {
            ContainerDescriptor container = containers.get(i);
            String containerId = container.getId();
            if (containerId.equals(id)) {
                return container;
            }
        }
        return null;
    }

    @Override
    public String getContainerSystemName() {
        // TODO is es ok so?
=======
    public String getContainerSystemName() {
>>>>>>> f1adbb87
        return "Docker";
    }

    @Override
    public String getContainerSystemVersion() {
        return null; // TODO Docker VERSION
    }
}<|MERGE_RESOLUTION|>--- conflicted
+++ resolved
@@ -16,15 +16,10 @@
 import java.io.IOException;
 import java.io.InputStreamReader;
 import java.net.URI;
-<<<<<<< HEAD
 import java.util.ArrayList;
-import java.util.Collection;
 import java.util.HashMap;
 import java.util.HashSet;
 import java.util.List;
-import java.util.Set;
-=======
->>>>>>> f1adbb87
 import java.util.concurrent.ExecutionException;
 import java.util.regex.Matcher;
 import java.util.regex.Pattern;
@@ -113,12 +108,8 @@
 
     @Override
     public void undeployContainer(String id) throws ExecutionException {
-<<<<<<< HEAD
+        super.undeployContainer(id);
         DockerClient dockerClient = getDockerClient();
-=======
-        super.undeployContainer(id);
-        DockerClient dockerClient = getDockerClient();     
->>>>>>> f1adbb87
         dockerClient.removeContainerCmd(id).exec();          
         setState(getContainer(id, "id", "undeploy"), ContainerState.UNKNOWN);
     }
@@ -129,8 +120,6 @@
     }
 
     @Override
-<<<<<<< HEAD
-    public ContainerState getState(String id) {
         List<DockerContainerDescriptor> containers = (List<DockerContainerDescriptor>) this.getContainers();
         for (DockerContainerDescriptor container : containers) {
             String containerId = container.getId();
@@ -255,14 +244,13 @@
     @Override
     public String getContainerSystemName() {
         // TODO is es ok so?
-=======
-    public String getContainerSystemName() {
->>>>>>> f1adbb87
         return "Docker";
     }
 
     @Override
     public String getContainerSystemVersion() {
         return null; // TODO Docker VERSION
+        // TODO implement
+        return null;
     }
 }